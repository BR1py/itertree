name: Pytest Package WINDOWS with recommended installations
on: [push]
jobs:
  Explore-Pytest-Action:
      runs-on: windows-latest
      strategy:
        fail-fast: false
        matrix:
          python-version: ["3.7","3.8", "3.9", "3.11"] #blist compile not working on python 3.10
      steps:
      - uses: actions/checkout@v3
      - name: Set up Python ${{ matrix.python-version }}
        uses: actions/setup-python@v3
        with:
          python-version: ${{ matrix.python-version }}
      - name: Switch to Current Branch
        run: git checkout ${{ env.BRANCH }}
      - name: Install the package
        run: |
          python setup.py install
          pip install --upgrade pip
          pip install pytest
          pip install pytest-cov
          pip install ojson
          pip install blist
          pip install numpy 
        # temporarily install numpy, bug in module's dependencies.
      - name: GitHub Action for pytest
<<<<<<< HEAD
        run: | 
            #python -m pytest ./tests
            pytest ./tests/ --show-capture=all --capture=tee-sys --doctest-modules --junitxml=junit/test-results-${{ matrix.python-version }}.xml
      - name: Upload pytest test results 
        uses: actions/upload-artifact@v3
        with:
           name: pytest-results-${{ matrix.python-version }}.xml
           path: junit/test-results-${{ matrix.python-version }}.xml
=======
        run: |
          #python -m pytest ./tests
          pytest ./tests/ --show-capture=all --capture=tee-sys --doctest-modules --junitxml=junit/test-results-${{ matrix.python-version }}.xml
        #uses: cclauss/GitHub-Action-for-pytest@0.5.0
        #with:
        #  args: pytest --verbose --collect-only
      - name: Upload pytest test results
        uses: actions/upload-artifact@v3
        with:
          name: pytest-results-${{ matrix.python-version }}.xml
          path: junit/test-results-${{ matrix.python-version }}.xml
>>>>>>> d49324ed
<|MERGE_RESOLUTION|>--- conflicted
+++ resolved
@@ -26,7 +26,6 @@
           pip install numpy 
         # temporarily install numpy, bug in module's dependencies.
       - name: GitHub Action for pytest
-<<<<<<< HEAD
         run: | 
             #python -m pytest ./tests
             pytest ./tests/ --show-capture=all --capture=tee-sys --doctest-modules --junitxml=junit/test-results-${{ matrix.python-version }}.xml
@@ -34,17 +33,4 @@
         uses: actions/upload-artifact@v3
         with:
            name: pytest-results-${{ matrix.python-version }}.xml
-           path: junit/test-results-${{ matrix.python-version }}.xml
-=======
-        run: |
-          #python -m pytest ./tests
-          pytest ./tests/ --show-capture=all --capture=tee-sys --doctest-modules --junitxml=junit/test-results-${{ matrix.python-version }}.xml
-        #uses: cclauss/GitHub-Action-for-pytest@0.5.0
-        #with:
-        #  args: pytest --verbose --collect-only
-      - name: Upload pytest test results
-        uses: actions/upload-artifact@v3
-        with:
-          name: pytest-results-${{ matrix.python-version }}.xml
-          path: junit/test-results-${{ matrix.python-version }}.xml
->>>>>>> d49324ed
+           path: junit/test-results-${{ matrix.python-version }}.xml