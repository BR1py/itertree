--- conflicted
+++ resolved
@@ -6,12 +6,7 @@
       strategy:
         fail-fast: false
         matrix:
-<<<<<<< HEAD
-        
           python-version: ["3.7","3.8", "3.9","3.10", "3.11"] #blist compile not working on python 3.10
-=======
-          python-version: ["3.7","3.8", "3.9","3.10", "3.11","3.12"] #blist compile not working on python 3.10
->>>>>>> cd37795b
       steps:
       - uses: actions/checkout@v4
       - name: Set up Python ${{ matrix.python-version }}
